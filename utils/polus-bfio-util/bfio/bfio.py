"""
The two primary classes this code uses are bfio.BioReader and bfio.BioWriter:
bfio.BioReader will read any image that the Bioformats tool can read.
bfio.BioWriter will only save images as an ome tiled tiff.

Example usage is provided in the comments to each class.

Required packages:
javabridge (also requires jdk > 8)
python-bioformats
numpy

Note: Prior to reading or writing using these classes, the javabridge session
      must be started. This may be automated in the future.
"""
import bioformats
import numpy as np
import os
import javabridge as jutil
from concurrent.futures import ThreadPoolExecutor
from queue import Queue
<<<<<<< HEAD

import time
=======
>>>>>>> 83ba4e60

def make_ome_tiff_writer_class():
    '''Return a class that wraps loci.formats.out.OMETiffWriter'''
    class_name = 'loci/formats/out/OMETiffWriter'
    IFormatWriter = bioformats.formatwriter.make_iformat_writer_class(
        class_name)

    class OMETiffWriter(IFormatWriter):

        new_fn = jutil.make_new('loci/formats/out/OMETiffWriter', '()V')

        def __init__(self):

            self.new_fn()

    return OMETiffWriter


class BioReader():
    """BioReader Read supported image formats using Bioformats

    This class handles reading data from any of the formats supported by the 
    OME Bioformats tool. It handles some of the bugs that are commonly
    encountered when handling larger images, such as the indexing issue
<<<<<<< HEAD
    encountered when an image plane is larger than 2GB.
    
    WARNING: The javabridge is not handled by the BioReader class. It must be
        initialized prior to using the BioReader class, and must be closed
        before the program terminates. An example is provided in read_image().
=======
    encountered when an image plan is larger than 2GB.
    
    Note: The javabridge is not handled by the BioReader class. It must be
          initialized prior to using the BioReader class, and must be closed
          before the program terminates. An example is provided in read_image().
>>>>>>> 83ba4e60
    
    For for information, visit the Bioformats page:
    https://www.openmicroscopy.org/bio-formats/

    Methods:
        BioReader(file_path): Initialize the BioReader for image in file_path
        channel_names(): Retrieve the names of each channel in the image
        num_x(): Number of pixels in the x-dimension (width)
        num_y(): Number of pixels in the y-dimension (height)
        num_z(): Number of pixels in the z-dimension (depth)
        num_c(): Number of channels in the image
        num_t(): Number of timepoints in the image
        physical_size_x(): tuple indicating physical size and units of x-dimension
        physical_size_y(): tuple indicating physical size and units of y-dimension
        physical_size_z(): tuple indicating physical size and units of z-dimension
        read_metadata(update): Returns an OMEXML class containing metadata for the image
<<<<<<< HEAD
        read_image(X,Y,Z,C,T): Returns a part or all of the image as numpy array
=======
        read_image(X,Y,Z,C,T,series): Returns a part or all of the image as numpy array
>>>>>>> 83ba4e60
    """
    _file_path = None
    _metadata = None
    _xyzct = None
    _pix = None

    # Set constants for opening images
    _MAX_BYTES = 2**30
    _BPP = {'uint8': 1,
            'int8': 1,
            'uint16': 2,
            'int16': 2,
            'uint32': 4,
            'int32': 4,
            'float': 4,
            'double': 8}
    _TILE_SIZE = 2**10
    
    # Buffering variables for iterating over an image
    _raw_buffer = Queue(maxsize=1) # only preload one supertile at a time
    _data_in_buffer = Queue(maxsize=1)
    _supertile_index = Queue()
    _pixel_buffer = None
    _fetch_thread = None
    _tile_thread= None
<<<<<<< HEAD
    _supertiles_loaded = 0
=======
>>>>>>> 83ba4e60
    _tile_x_offset = 0
    _tile_last_column = 0

    def __init__(self, file_path):
        """__init__ Initialize the a file for reading

        Prior to initializing the class, it is important to remember that
        the javabridge must be initialized. See the read_image() method
        for an example.

        Args:
            file_path (str): Path to file to read
        """
        self._file_path = file_path
        self._metadata = self.read_metadata()

        # Information about image dimensions
        self._xyzct = {'X': self._metadata.image().Pixels.get_SizeX(),  # image width
                       'Y': self._metadata.image().Pixels.get_SizeY(),  # image height
                       'Z': self._metadata.image().Pixels.get_SizeZ(),  # image depth
                       'C': self._metadata.image().Pixels.get_SizeC(),  # number of channels
                       'T': self._metadata.image().Pixels.get_SizeT()}  # number of timepoints

        # Information about data type and loading
        self._pix = {'type': self._metadata.image().Pixels.get_PixelType(),            # string indicating pixel type
                     'bpp': self._BPP[self._metadata.image().Pixels.get_PixelType()],  # bytes per pixel
                     'spp': self._metadata.image().Pixels.Channel().SamplesPerPixel}   # samples per pixel
        
        # number of pixels to load at a time
        self._pix['chunk'] = self._MAX_BYTES / \
            (self._pix['spp']*self._pix['bpp'])
            
        # determine if channels are interleaved
        self._pix['interleaved'] = self._pix['spp'] > 1

    def channel_names(self):
        """channel_names

        Returns:
            list: Strings indicating channel names
        """
        image = self._metadata.image()
        return [image.Pixels.Channel(i).Name for i in range(0, self._xyzct['C'])]

    def num_x(self):
        """num_x Width of image in pixels

        Returns:
            int: Width of image in pixels
        """
        return self._xyzct['X']

    def num_y(self):
        """num_y Height of image in pixels

        Returns:
            int: Height of image in pixels
        """
        return self._xyzct['Y']

    def num_z(self):
        """num_z Depth of image in pixels

        Returns:
            int: Depth of image in pixels
        """
        return self._xyzct['Z']

    def num_c(self):
        """num_c Number of channels in the image

        Returns:
            int: Number of channels
        """
        return self._xyzct['C']

    def num_t(self):
        """num_x Number of timepoints in an image

        Returns:
            int: Number of timepoints
        """
        return self._xyzct['T']

    def physical_size_x(self):
        """num_x Size of pixels in x-dimension

        Returns:
            float: Number of units per pixel
            str: Units (i.e. cm or mm)
        """
        return (self._metadata.image(0).Pixels.PhysicalSizeX, self._metadata.image(0).Pixels.PhysicalSizeXUnit)

    def physical_size_y(self):
        """num_y Size of pixels in y-dimension

        Returns:
            float: Number of units per pixel
            str: Units (i.e. cm or mm)
        """
        return (self._metadata.image(0).Pixels.PhysicalSizeY, self._metadata.image(0).Pixels.PhysicalSizeYUnit)

    def physical_size_z(self):
        """num_z Size of pixels in z-dimension

        Returns:
            float: Number of units per pixel
            str: Units (i.e. cm or mm)
        """
        return (self._metadata.image(0).Pixels.PhysicalSizeZ, self._metadata.image(0).Pixels.PhysicalSizeZUnit)

    def read_metadata(self, update=False):
        """read_metadata Get the metadata for the image

        This function calls the Bioformats metadata parser, which extracts metadata
        from an image. This returns the python-bioformats OMEXML class, which is a
        convenient handler for the complex xml metadata created by Bioformats.
        
        Most basic metadata information have their own BioReader methods, such as
        image dimensions(i.e. num_x(), num_y(), etc). However, in some cases it may
        be necessary to access the underlying metadata class.
        
        For information on the OMEXML class:
        https://github.com/CellProfiler/python-bioformats/blob/master/bioformats/omexml.py

        Args:
            update (bool, optional): Whether to force update of metadata. Defaults to False.
                Only needs to be used if the metadata is updated while the image is open.

        Returns:
            OMEXML: Class that 
        """
        
        # Return cached data if it exists
        if self._metadata and not update:
            return self._metadata
        
        # For some reason, tif files need to use the generic ImageReader while everything else
        # can use the OMETiffReader.
        if self._file_path.endswith('.ome.tif'):
            rdr = jutil.JClassWrapper('loci.formats.in.OMETiffReader')()
        else:
            rdr = jutil.JClassWrapper('loci.formats.ImageReader')()
        rdr.setOriginalMetadataPopulated(True)
        
        # Access the OMEXML Service
        clsOMEXMLService = jutil.JClassWrapper(
            'loci.formats.services.OMEXMLService')
        serviceFactory = jutil.JClassWrapper(
            'loci.common.services.ServiceFactory')()
        service = serviceFactory.getInstance(clsOMEXMLService.klass)
        omexml = service.createOMEXMLMetadata()
        
        # Read the metadata
        rdr.setMetadataStore(omexml)
        rdr.setId(self._file_path)

        # Parse it using the OMEXML class
        self._metadata = bioformats.OMEXML(omexml.dumpXML())
        return self._metadata

    def _val_xyz(self, xyz, axis):
        """_val_xyz Utility function for validating image dimensions

        Args:
            xyz (int): Pixel value of x, y, or z dimension.
                If None, returns the maximum range of the dimension
            axis (str): Must be 'x', 'y', or 'z'

        Returns:
            list: list of ints indicating the first and last index in the dimension
        """
        assert axis in 'XYZ'
        if not xyz:
            xyz = [0, self._xyzct[axis]]
        else:
            assert len(xyz) == 2,\
                '{} must be a list or tuple of length 2.'.format(axis)
            assert xyz[0] >= 0,\
                '{}[0] must be greater than or equal to 0.'.format(axis)
            assert xyz[1] <= self._xyzct[axis],\
                '{}[1] cannot be greater than the maximum of the dimension ({}).'.format(axis, self._xyzct[axis])
        return xyz

    def _val_ct(self, ct, axis):
        """_val_ct Utility function for validating image dimensions

        Args:
            ct (int,list): List of ints indicating the channels or timepoints to load
                If None, returns a list of ints
            axis (str): Must be 'c', 't'

        Returns:
            list: list of ints indicating the first and last index in the dimension
        """
        assert axis in 'CT'
        if not ct:
            # number of timepoints
            ct = list(range(0, self._xyzct[axis]))
        else:
            assert np.any(np.greater(self._xyzct[axis], ct)),\
                'At least one of the {}-indices was larger than largest index ({}).'.format(axis, self._xyzct[axis]-1)
            assert np.any(np.less_equal(0, ct)),\
                'At least one of the {}-indices was less than 0.'.format(axis)
            assert len(ct) != 0,\
                'At least one {}-index must be selected.'.format(axis)
        return ct
    
    def pixel_type(self):
        """pixel_type Get the pixel type

        One of the following strings will be returned:
        
        'uint8':  Unsigned 8-bit pixel type
        'int8':   Signed 8-bit pixel type
        'uint16': Unsigned 8-bit pixel type
        'int16':  Signed 16-bit pixel type
        'uint32': Unsigned 32-bit pixel type
        'int32':  Signed 32-bit pixel type
        'float':  IEEE single-precision pixel type
        'double': IEEE double precision pixel type

        Returns:
            str: One of the above data types.
        """
        
        return self._metadata.image(0).Pixels.PixelType

<<<<<<< HEAD
    def read_image(self, X=None, Y=None, Z=None, C=None, T=None):
=======
    def read_image(self, X=None, Y=None, Z=None, C=None, T=None, series=None):
>>>>>>> 83ba4e60
        """read_image Read the image

        Read the image. A 5-dimmensional numpy.ndarray is always returned.

        Args:
            X ([tuple,list], optional): 2-tuple indicating the (min,max) range of
                pixels to load. If None, loads the full range.
                Defaults to None.
            Y ([tuple,list], optional): 2-tuple indicating the (min,max) range of
                pixels to load. If None, loads the full range.
                Defaults to None.
            Z ([tuple,list], optional): 2-tuple indicating the (min,max) range of
                pixels to load. If None, loads the full range.
                Defaults to None.
            C ([tuple,list], optional): tuple or list of values indicating channel
                indices to load. If None, loads the full range.
                Defaults to None.
            T ([tuple,list], optional): tuple or list of values indicating timepoints
                to load. If None, loads the full range.
                Defaults to None.
<<<<<<< HEAD
=======
            series (tuple, optional): Placeholder. Currently does nothing.
>>>>>>> 83ba4e60

        Returns:
            numpy.ndarray: A 5-dimensional numpy array.
        
        Example:
            # Import javabridge and start the vm
            import javabridge
            javabridge.start_vm(class_path=bioformats.JARS)

            # Path to bioformats supported image
            image_path = 'path/to/image'

            # Create the BioReader object
            bf = BioReader(image_path)

            # Load the full image
            image = bf.read_image()

            # Only load the first 256x256 pixels, will still load all Z,C,T dimensions
            image = bf.read_image(X=(0,256),Y=(0,256))

            # Only load the second channel
            image = bf.read_image(C=[1])

            # Done executing program, so kill the vm. If the program needs to be run
            # again, a new interpreter will need to be spawned to start the vm.
            javabridge.kill_vm()
        """

        # Validate inputs
        X = self._val_xyz(X, 'X')
        Y = self._val_xyz(Y, 'Y')
        Z = self._val_xyz(Z, 'Z')
        C = self._val_ct(C, 'C')
        T = self._val_ct(T, 'T')

        # Set options for file loading based on metadata
        # open in parts if more than max_bytes
        open_in_parts = (X[1]-X[0])*(Y[1]-Y[0]) > self._pix['chunk']

        # Initialize the output
        I = np.zeros([Y[1]-Y[0], X[1]-X[0], Z[1]-Z[0],
                      len(C), len(T)], self._pix['type'])

        # Do the work
        with bioformats.ImageReader(self._file_path) as reader:
            for ti, t in zip(range(0, len(T)), T):
                for zi, z in zip(range(0, Z[1]-Z[0]), range(Z[0], Z[1])):
                    if not open_in_parts:
                        if self._pix['interleaved']:
                            I_temp = reader.read(c=None, z=z, t=t, rescale=False, XYWH=(
                                X[0], Y[0], X[1]-X[0], Y[1]-Y[0]))
                            for ci, c in zip(range(0, len(C)), C):
                                I[:, :, zi, ci, ti] = I_temp[:, :, c]
                        else:
                            for ci, c in zip(range(0, len(C)), C):
                                I[:, :, zi, ci, ti] = reader.read(
                                    c=c, z=z, t=t, rescale=False, XYWH=(X[0], Y[0], X[1]-X[0], Y[1]-Y[0]))

                    else:
                        if self._pix['interleaved']:
                            for x in range(X[0], X[1], self._TILE_SIZE):
                                x_max = np.min([x+self._TILE_SIZE, X[1]])
                                x_range = x_max - x
                                for y in range(Y[0], Y[1], self._TILE_SIZE):
                                    y_max = np.min([y+self._TILE_SIZE, Y[1]])
                                    y_range = y_max - y
                                    I[y-Y[0]:y_max-Y[0], x-X[0]:x_max-X[0], zi, :, ti] = reader.read(
                                        c=None, z=z, t=t, rescale=False, XYWH=(x, y, x_range, y_range))
                        else:
                            for ci, c in zip(range(0, len(C)), C):
                                for x in range(X[0], X[1], self._TILE_SIZE):
                                    x_max = np.min([x+self._TILE_SIZE, X[1]])
                                    x_range = x_max - x
                                    for y in range(Y[0], Y[1], self._TILE_SIZE):
                                        y_max = np.min(
                                            [y+self._TILE_SIZE, Y[1]])
                                        y_range = y_max - y
                                        I[y-Y[0]:y_max-Y[0], x-X[0]:x_max-X[0], zi, ci, ti] = reader.read(
                                            c=c, z=z, t=t, rescale=False, XYWH=(x, y, x_range, y_range))

        return I
    
    def _fetch(self):
        """_fetch Method for fetching image supertiles
        This method is intended to be run within a thread, and grabs a
        chunk of the image according to the coordinates in a queue.
        
        Currently, this function will only grab the first Z, C, and T
        positions regardless of what Z, C, and T coordinate are provided
        to the function. This function will need to be changed in then
        future to account for this.
        
        If the first value in X or Y is negative, then the image is
        pre-padded with the number of pixels equal to the absolute value
        of the negative number.
        
        If the last value in X or Y is larger than the size of the
        image, then the image is post-padded with the difference between
        the number and the size of the image.
        Input coordinate are read from the _supertile_index Queue object.
        Output data is stored in the _raw_buffer Queue object.
        
        As soon as the method is executed, a boolean value is put into the
        _data_in_buffer Queue to indicate that data is either in the buffer
        or will be put into the buffer.
        """
        
        self._data_in_buffer.put(True)
        X,Y,Z,C,T = self._supertile_index.get()
        
        # Attach the jvm to the thread
        jutil.attach()
        
        # Determine padding if needed
        reflect_x = False
        x_min = X[0]
        x_max = X[1]
        y_min = Y[0]
        y_max = Y[1]
        prepad_x = 0
        postpad_x = 0
        prepad_y = 0
        postpad_y = 0
        if x_min < 0:
            prepad_x = abs(x_min)
            x_min = 0
        if y_min < 0:
            prepad_y = abs(y_min)
            y_min = 0
        if x_max > self.num_x():
            if x_min >= self.num_x():
                x_min = 1024 * ((self.num_x()-1)//1024)
                reflect_x = True
            x_max = self.num_x()
            postpad_x = x_max - self.num_x()
        if y_max > self.num_y():
            y_max = self.num_y()
            postpad_y = y_max - self.num_y()
            
        # Read the image
        I = self.read_image([x_min,x_max],[y_min,y_max],[0,1],[0],[0]).squeeze()
        if reflect_x:
            I = np.fliplr(I)
        
        # Pad the image if needed
        if sum(1 for p in [prepad_x,prepad_y,postpad_x,postpad_y] if p != 0) > 0:
            I = np.pad(I,((prepad_y,postpad_y),(prepad_x,postpad_x)),mode='symmetric')

        # Store the data in the buffer
        self._raw_buffer.put(I)
        
        # Detach the jvm
        jutil.detach()
        
        return I
    
    def _buffer_supertile(self,column_start,column_end):
        """_buffer_supertile Process the pixel buffer
        Give the column indices of the data to process, and determine if
        the buffer needs to be processed. This method performs two operations
        on the buffer. First, it checks to see if data in the buffer can be
        shifted out of the buffer if it's already been processed, where data
        before column_start is assumed to have been processed. Second, this
        function loads data into the buffer if the image reader has made some
        available and there is room in _pixel_buffer for it.
        Args:
            column_start ([int]): First column index of data to be loaded
            column_end ([int]): Last column index of data to be loaded
        """
        
        # If the column indices are outside what is available in the buffer,
        # shift the buffer so more data can be loaded.
        if column_end - self._tile_x_offset >= 1024:
            x_min = column_start - self._tile_x_offset
            x_max = self._pixel_buffer.shape[1] - x_min
            self._pixel_buffer[:,0:x_max] = self._pixel_buffer[:,x_min:]
            self._pixel_buffer[:,x_max:] = 0
            self._tile_x_offset = column_start
            self._tile_last_column = np.argwhere((self._pixel_buffer==0).all(axis=0))[0,0]
        
        # Is there data in the buffer?
        if (self._supertile_index.qsize() > 0 or self._data_in_buffer.qsize() > 0):
            
            # If there is data in the _raw_buffer, return if there isn't room to load
            # it into the _pixel_buffer
            if self._pixel_buffer.shape[1] - self._tile_last_column < 1024:
                return
    
            I = self._raw_buffer.get()
            if self._tile_last_column == 0:
                self._pixel_buffer[:I.shape[0],:I.shape[1]] = I
                self._tile_last_column = I.shape[1]
                self._tile_x_offset = column_start
            else:
                self._pixel_buffer[:I.shape[0],self._tile_last_column:self._tile_last_column+I.shape[1]] = I
                self._tile_last_column += I.shape[1]
            
            self._data_in_buffer.get()

    def _get_tiles(self,X,Y,Z,C,T):
        """_get_tiles Handle data buffering and tiling
        This function returns tiles of data according to the input
        coordinates. The X, Y, Z, C, and T are lists of lists, where
        each internal list indicates a set of coordinates specifying
        the range of pixel values to grab from an image.
        Args:
            X (list): List of 2-tuples indicating the (min,max)
                range of pixels to load within a tile.
            Y (list): List of 2-tuples indicating the (min,max)
                range of pixels to load within a tile.
            Z (None): Placeholder, to be implemented.
            C (None): Placeholder, to be implemented.
            T (None): Placeholder, to be implemented.
        Returns:
            numpy.ndarray: 2-dimensional ndarray.
        """
            
        self._buffer_supertile(X[0][0],X[0][1])
            
        if X[-1][0] - self._tile_x_offset > 1024:
            shift_buffer = True
            split_ind = 0
            while X[split_ind][0] - self._tile_x_offset < 1024:
                split_ind += 1
        else:
            shift_buffer = False
            split_ind = len(X)
            
        # Tile the data
        num_rows = Y[0][1] - Y[0][0]
        num_cols = X[0][1] - X[0][0]
        num_tiles = len(X)
        images = np.zeros((num_tiles,num_rows,num_cols,1),dtype=self.pixel_type())
        
        for ind in range(split_ind):
            images[ind,:,:,0] = self._pixel_buffer[Y[ind][0]-self._tile_y_offset:Y[ind][1]-self._tile_y_offset,
                                                   X[ind][0]-self._tile_x_offset:X[ind][1]-self._tile_x_offset]
        
        if split_ind != num_tiles:
            self._buffer_supertile(X[-1][0],X[-1][1])
            for ind in range(split_ind,num_tiles):
                images[ind,:,:,0] = self._pixel_buffer[Y[ind][0]-self._tile_y_offset:Y[ind][1]-self._tile_y_offset,
                                                       X[ind][0]-self._tile_x_offset:X[ind][1]-self._tile_x_offset]
        
        return images
    
    def maximum_batch_size(self,tile_size,tile_stride=None):
        """maximum_batch_size Maximum allowable batch size for tiling
        The pixel buffer only loads at most two supertiles at a time. If the batch
        size is too large, then the tiling function will attempt to create more
        tiles than what the buffer holds. To prevent the tiling function from doing
        this, there is a limit on the number of tiles that can be retrieved in a
        single call. This function determines what the largest number of retreivable
        batches is.
        Args:
            tile_size (list): The height and width of the tiles to retrieve
            tile_stride (list, optional): If None, defaults to tile_size.
                Defaults to None.
        Returns:
            int: Maximum allowed number of batches that can be retrieved by the
                iterate method.
        """
        if tile_stride == None:
            tile_stride = tile_size
            
        xyoffset = [(tile_size[0]-tile_stride[0])/2,(tile_size[1]-tile_stride[1])/2]
        
        num_tile_rows = int(np.ceil(self.num_y()/tile_stride[0]))
        num_tile_cols = (1024 - xyoffset[1])//tile_stride[1]
        if num_tile_cols == 0:
            num_tile_cols = 1
        
        return int(num_tile_cols*num_tile_rows)

    def iterate(self,tile_size,tile_stride=None,batch_size=None,channels=[0]):
        """iterate Iterate through tiles of an image
        This method is an iterator to load tiles of an image. This method
        buffers the loading of pixels asynchronously to quickly deliver
        images of the appropriate size.
        Args:
            tile_size ([list,tuple]): A list/tuple of length 2, indicating
                the height and width of the tiles to return.
            tile_stride ([list,tuple], optional): A list/tuple of length 2,
                indicating the row and column stride size. If None, then
                tile_stride = tile_size.
                Defaults to None.
            batch_size (int, optional): Number of tiles to return on each
                iteration. Defaults to 32.
            channels (list, optional): A placeholder. Only the first channel
                is ever loaded. Defaults to [0].
        Yields:
            numpy.ndarray: A 4-d array where the dimensions are
                [tile_num,tile_size[0],tile_size[1],channels]
            tuple: A tuple containing lists of X,Y,Z,C,T indices
                
        Example:
            from bfio import BioReader
            import matplotlib.pyplot as plt
            
            br = BioReader('/path/to/file')
            
            for tiles,ind in br.iterate(tile_size=[256,256],tile_stride=[200,200]):
                for i in tiles.shape[0]:
                    print('Displaying tile with X,Y coords: {},{}'.format(ind[i][0],ind[i][1]))
                    plt.figure()
                    plt.imshow(tiles[ind,:,:,0].squeeze())
                    plt.show()
                
        """
        
        # Enure that the number of tiles does not exceed the width of a supertile
        if batch_size == None:
            batch_size = min([32,self.maximum_batch_size(tile_size,tile_stride)])
        else:
            assert batch_size <= self.maximum_batch_size(tile_size,tile_stride),\
                'batch_size must be less than or equal to {}.'.format(self.maximum_batch_size(tile_size,tile_stride))
        
        # input error checking
        assert len(tile_size) == 2, "tile_size must be a list with 2 elements"
        if tile_stride != None:
            assert len(tile_stride) == 2, "stride must be a list with 2 elements"
        else:
            stride = tile_size
            
        # calculate padding if needed
        if not (set(tile_size) & set(tile_stride)):
            xyoffset = [(tile_size[0]-tile_stride[0])/2,(tile_size[1]-tile_stride[1])/2]
            xypad = [(tile_size[0]-tile_stride[0])/2,(tile_size[1]-tile_stride[1])/2]
            xypad[0] = xyoffset[0] + (tile_stride[0] - np.mod(self.num_y(),tile_stride[0]))/2
            xypad[1] = xyoffset[1] + (tile_stride[1] - np.mod(self.num_x(),tile_stride[1]))/2
            xypad = ((int(xyoffset[0]),int(2*xypad[0] - xyoffset[0])),
                    (int(xyoffset[1]),int(2*xypad[1] - xyoffset[1])))
        else:
            xyoffset = [0,0]
            xypad = ((0,max([tile_size[0] - tile_stride[0],0])),
                     (0,max([tile_size[1] - tile_stride[1],0])))
            
        # determine supertile sizes
        y_tile_dim = int(np.ceil((self.num_y()-1)/1024))
        x_tile_dim = 1
            
        # Initialize the pixel buffer
        self._pixel_buffer = np.zeros((y_tile_dim*1024 + tile_size[0],2*x_tile_dim*1024 + tile_size[1]),dtype=self.pixel_type())
        self._tile_x_offset = -xypad[1][0]
        self._tile_y_offset = -xypad[0][0]
        
        # Generate the supertile loading order
        tiles = []
        y_tile_list = list(range(0,self.num_y()+xypad[0][1],1024*y_tile_dim))
        if y_tile_list[-1] != 1024*y_tile_dim:
            y_tile_list.append(1024*y_tile_dim)
        if y_tile_list[0] != xypad[0][0]:
            y_tile_list[0] = -xypad[0][0]
        x_tile_list = list(range(0,self.num_x()+xypad[1][1],1024*x_tile_dim))
        if x_tile_list[-1] < self.num_x()+xypad[1][1]:
            x_tile_list.append(x_tile_list[-1]+1024)
        if x_tile_list[0] != xypad[1][0]:
            x_tile_list[0] = -xypad[1][0]
        for yi in range(len(y_tile_list)-1):
            for xi in range(len(x_tile_list)-1):
                y_range = [y_tile_list[yi],y_tile_list[yi+1]]
                x_range = [x_tile_list[xi],x_tile_list[xi+1]]
                tiles.append([x_range,y_range])
                self._supertile_index.put((x_range,y_range,[0, 1],[0],[0]))
                
        # Start the thread pool and start loading the first supertile
        thread_pool = ThreadPoolExecutor(max_workers=2)
        self._fetch_thread = thread_pool.submit(self._fetch)
        
        # generate the indices for each tile
        # TODO: modify this to grab more than just the first z-index
        X = []
        Y = []
        Z = []
        C = []
        T = []
        x_list = np.array(np.arange(-xypad[1][0],self.num_x(),tile_stride[1]))
        y_list = np.array(np.arange(-xypad[0][0],self.num_y(),tile_stride[0]))
        for x in x_list:
            for y in y_list:
                X.append([x,x+tile_size[1]])
                Y.append([y,y+tile_size[0]])
                Z.append([0,1])
                C.append(channels)
                T.append([0])
        
        # Set up batches
        batches = list(range(0,len(X),batch_size))
        
        # get the first batch
        b = min([batch_size,len(X)])
        index = (X[0:b],Y[0:b],Z[0:b],C[0:b],T[0:b])
        images = self._get_tiles(*index)
        
        # start looping through batches
        for bn in batches[1:]:
            # start the thread to get the next batch
            b = min([bn+batch_size,len(X)])
            self._tile_thread = thread_pool.submit(self._get_tiles,X[bn:b],Y[bn:b],Z[bn:b],C[bn:b],T[bn:b])
            
            # Load another supertile if possible
            if self._supertile_index.qsize() > 0 and not self._fetch_thread.running():
                self._fetch_thread = thread_pool.submit(self._fetch)
            
            # return the curent set of images
            yield images, index
            
            # get the images from the thread
            index = (X[bn:b],Y[bn:b],Z[bn:b],C[bn:b],T[bn:b])
            images = self._tile_thread.result()
        
        thread_pool.shutdown()
        
        # return the last set of images
        yield images, index
<<<<<<< HEAD
=======

>>>>>>> 83ba4e60
class BioWriter():
    """BioWriter Write OME tiled tiffs using Bioformats

    This class handles writing data to OME tiled tiff format using the 
    OME Bioformats tool. Like the BioReader class, it handles writing
    large images (>2GB).
    
    Once the class is initialized, and once the write_image() function
    is called at least once, most of the methods to set the metadata
    information will throw an error. Therefore, make sure to set all
    metadata before image writing is started.
    
    Note: The javabridge is not handled by the BioReader class. It must be
          initialized prior to using the BioReader class, and must be closed
          before the program terminates. An example is provided in read_image().
    
    For for information, visit the Bioformats page:
    https://www.openmicroscopy.org/bio-formats/

    Methods:
        BioReader(file_path,image,X,Y,Z,C,T,metadata): See __init__ for details
        pixel_type(dtype): Gets/sets the pixel type (e.g. uint8)
        channel_names(cnames): Gets/sets the names of each channel
        num_x(X): Get/set number of pixels in the x-dimension (width)
        num_y(Y): Get/set number of pixels in the y-dimension (height)
        num_z(Z): Get/set number of pixels in the z-dimension (depth)
        num_c(C): Get/set number of channels in the image
        num_t(T): Get/set number of timepoints in the image
        physical_size_x(psize,units): Get/set the physical size of the x-dimension
        physical_size_y(psize,units): Get/set the physical size of the y-dimension
        physical_size_z(psize,units): Get/set the physical size of the z-dimension
        write_image(image,X,Y,Z,C,T): Writes the 5d image array to file
    """
    _file_path = None
    _metadata = None
    _xyzct = None
    _pix = None

    # Set constants for opening images
    _MAX_BYTES = 2**30
    _BPP = {'uint8': 1,
            'int8': 1,
            'uint16': 2,
            'int16': 2,
            'uint32': 4,
            'int32': 4,
            'float': 4,
            'double': 8}
    _TILE_SIZE = 2**10

    __writer = None
    
    # Buffering variables for iterating over an image
    _raw_buffer = Queue(maxsize=1) # only preload one supertile at a time
    _supertile_index = Queue()
    _pixel_buffer = None
    _put_thread = None
    _tile_thread= None
<<<<<<< HEAD
    _supertiles_loaded = 0
=======
>>>>>>> 83ba4e60
    _tile_x_offset = 0
    _tile_last_column = 0

    def __init__(self, file_path, image=None,
                 X=None, Y=None, Z=None, C=None, T=None,
                 metadata=None):
        """__init__ Initialize an output OME tiled tiff file

        Prior to initializing the class, it is important to remember that
        the javabridge must be initialized. See the write_image() method
        for an example.

        Args:
            file_path (str): Path to output file
            image (numpy.ndarray, optional): If image is defined, this will
                be used to determine data type. This input must be a
                5-dimensional numpy.ndarray. If none of the positional
                variables are used (i.e. X,Y,Z,C,T), then the size of the
                output file be be inferred from this array.
                Defaults to None.
            X (int, optional): Number of pixels in x-dimension (width). If
                this is None, then the width of the image is set to 
                image.shape[0] if image is defined, and is set to 1 otherwise.
                Defaults to None.
            Y (int, optional): Number of pixels in y-dimension (height). If
                this is None, then the height of the image is set to 
                image.shape[1] if image is defined, and is set to 1 otherwise.
                Defaults to None.
            Z (int, optional): Number of pixels in z-dimension (depth). If
                this is None, then the depth of the image is set to 
                image.shape[2] if image is defined, and is set to 1 otherwise.
                Defaults to None.
            C (int, optional): Number of image channels. If this is None, then
                the number of channels is set to image.shape[4] if image is
                defined, and is set to 1 otherwise.
                Defaults to None.
            T (int, optional): Number of image timepoints. If this is None,
                then the number of timepoints is set to image.shape[5] if image
                is defined, and is set to 1 otherwise.
                Defaults to None.
            metadata (bioformats.omexml.OMEXML, optional): If defined, all other
                inputs except file_path are ignored. This directly sets the
                ome tiff metadata using the OMEXML class.
                Defaults to None.
        """

        self._file_path = file_path

        if metadata:
            assert isinstance(metadata, bioformats.omexml.OMEXML)
            self._metadata = metadata
            self._xyzct = {'X': self._metadata.image().Pixels.get_SizeX(),  # image width
                           'Y': self._metadata.image().Pixels.get_SizeY(),  # image height
                           'Z': self._metadata.image().Pixels.get_SizeZ(),  # image depth
                           'C': self._metadata.image().Pixels.get_SizeC(),  # number of channels
                           'T': self._metadata.image().Pixels.get_SizeT()}  # number of timepoints
            self._pix = {'type': self._metadata.image().Pixels.get_PixelType(),            # string indicating pixel type
                         # bytes per pixel
                         'bpp': self._BPP[self._metadata.image().Pixels.get_PixelType()],
                         'spp': 1}   # samples per pixel
            # number of pixels to load at a time
            self._pix['chunk'] = self._MAX_BYTES / \
                (self._pix['spp']*self._pix['bpp'])
            self._pix['interleaved'] = False
            self._metadata.image(0).Name = file_path
            self._metadata.image().Pixels.channel_count = self._xyzct['C']
            self._metadata.image().Pixels.DimensionOrder = bioformats.omexml.DO_XYZCT
        elif image != None:
            assert len(image.shape) == 5, "Image must be 5-dimensional (x,y,z,c,t)."
            x = X if X else image.shape[1]
            y = Y if Y else image.shape[0]
            z = Z if Z else image.shape[2]
            c = C if C else image.shape[3]
            t = T if T else image.shape[4]
            self._xyzct = {'X': x,  # image width
                           'Y': y,  # image height
                           'Z': z,  # image depth
                           'C': c,  # number of channels
                           'T': t}  # number of timepoints
            self._pix = {'type': str(image.dtype),            # string indicating pixel type
                         'bpp': self._BPP[str(image.dtype)],  # bytes per pixel
                         'spp': 1}                            # samples per pixel
            # number of pixels to load at a time
            self._pix['chunk'] = self._MAX_BYTES / \
                (self._pix['spp']*self._pix['bpp'])
            self._pix['interleaved'] = False
            self._metadata = self._minimal_xml()
        else:
            x = X if X else 1
            y = Y if Y else 1
            z = Z if Z else 1
            c = C if C else 1
            t = T if T else 1
            self._xyzct = {'X': x,  # image width
                           'Y': y,  # image height
                           'Z': z,  # image depth
                           'C': c,  # number of channels
                           'T': t}  # number of timepoints
            self._pix = {'type': 'uint8',            # string indicating pixel type
                         'bpp': self._BPP['uint8'],  # bytes per pixel
                         'spp': 1}                   # samples per pixel
            # number of pixels to load at a time
            self._pix['chunk'] = self._MAX_BYTES / \
                (self._pix['spp']*self._pix['bpp'])
            self._pix['interleaved'] = False
            self._metadata = self._minimal_xml()

        if file_path.endswith('.ome.tif'):
            ValueError(
                "The file name that will be saved to must have extension .ome.tif")

    def _minimal_xml(self):
        """_minimal_xml Generates minimal xml for ome tiff initialization

        Returns:
            bioformats.omexml.OMEXML
        """
        assert not self.__writer, "The image has started to be written. To modify the xml again, reinitialize."
        omexml = bioformats.omexml.OMEXML()
        omexml.image(0).Name = os.path.split(self._file_path)[1]
        p = omexml.image(0).Pixels
        assert isinstance(p, bioformats.omexml.OMEXML.Pixels)
        p.SizeX = self._xyzct['X']
        p.SizeY = self._xyzct['Y']
        p.SizeZ = self._xyzct['Z']
        p.SizeC = self._xyzct['C']
        p.SizeT = self._xyzct['T']
        p.DimensionOrder = bioformats.omexml.DO_XYZCT
        p.PixelType = self._pix['type']
        if self._xyzct['C'] > 1:
            p.channel_count = self._xyzct['C']
        return omexml

    def _init_writer(self):
        """_init_writer Initializes file writing.

        This method is called exactly once per object. Once it is
        called, all other methods of setting metadata will throw an
        error.
        
        """        
        if os.path.exists(self._file_path):
            os.remove(self._file_path)

        w_klass = make_ome_tiff_writer_class()
        w_klass.setId = jutil.make_method('setId', '(Ljava/lang/String;)V',
                                          'Sets the current file name.')
        w_klass.saveBytesXYWH = jutil.make_method('saveBytes', '(I[BIIII)V',
                                                  'Saves the given byte array to the current file')
        w_klass.close = jutil.make_method('close', '()V',
                                          'Closes currently open file(s) and frees allocated memory.')
        w_klass.setTileSizeX = jutil.make_method('setTileSizeX', '(I)I',
                                                 'Set tile size width in pixels.')
        w_klass.setTileSizeY = jutil.make_method('setTileSizeY', '(I)I',
                                                 'Set tile size height in pixels.')
        w_klass.getTileSizeX = jutil.make_method('getTileSizeX', '()I',
                                                 'Set tile size width in pixels.')
        w_klass.getTileSizeY = jutil.make_method('getTileSizeY', '()I',
                                                 'Set tile size height in pixels.')
        w_klass.setBigTiff = jutil.make_method('setBigTiff', '(Z)V',
                                               'Set the BigTiff flag.')
        writer = w_klass()

        # Always set bigtiff flag. There have been some instances where bioformats does not
        # properly write images that are less than 2^32 if bigtiff is not set. So, just always
        # set it since it doesn't drastically alter file size.
        writer.setBigTiff(True)

        script = """
        importClass(Packages.loci.formats.services.OMEXMLService,
                    Packages.loci.common.services.ServiceFactory);
        var service = new ServiceFactory().getInstance(OMEXMLService);
        var metadata = service.createOMEXMLMetadata(xml);
        var writer = writer
        writer.setMetadataRetrieve(metadata);
        """
        jutil.run_script(script,
                         dict(path=self._file_path,
                              xml=self._metadata.to_xml().replace('<ome:', '<').replace('</ome:', '</'),
                              writer=writer))
        writer.setId(self._file_path)
        writer.setInterleaved(False)
        writer.setCompression("LZW")
        x = writer.setTileSizeX(self._TILE_SIZE)
        y = writer.setTileSizeY(self._TILE_SIZE)

        # number of pixels to load at a time
        self._pix['chunk'] = self._MAX_BYTES / \
            (self._pix['spp']*self._pix['bpp'])

        self.__writer = writer

    def pixel_type(self, dtype=None):
        """pixel_type Get/Set the pixel type

        If dtype is not defined, this function returns the current file
        setting. If dtype is defined, it must be one of the following:
<<<<<<< HEAD
        
        'uint8':  Unsigned 8-bit pixel type
        'int8':   Signed 8-bit pixel type
        'uint16': Unsigned 8-bit pixel type
        'int16':  Signed 16-bit pixel type
        'uint32': Unsigned 32-bit pixel type
        'int32':  Signed 32-bit pixel type
        'float':  IEEE single-precision pixel type
        'double': IEEE double precision pixel type
        
=======
        
        'uint8':  Unsigned 8-bit pixel type
        'int8':   Signed 8-bit pixel type
        'uint16': Unsigned 8-bit pixel type
        'int16':  Signed 16-bit pixel type
        'uint32': Unsigned 32-bit pixel type
        'int32':  Signed 32-bit pixel type
        'float':  IEEE single-precision pixel type
        'double': IEEE double precision pixel type
        
>>>>>>> 83ba4e60
        Args:
            dtype (str, optional): Must be one of the above data types.
                If None, returns the value this is set to. Defaults to None.

        Returns:
            str: One of the above data types.
        """
        if dtype:
            assert not self.__writer, "The image has started to be written. To modify the xml again, reinitialize."
            assert dtype in self._BPP.keys(), "Invalid data type."
            self._metadata.image(0).Pixels.PixelType = dtype
            self._pix['type'] = dtype
        
        return self._metadata.image(0).Pixels.PixelType

    def channel_names(self, cnames=None):
        """channel_names Get/Set channel names

        If cnames is None, then this returns a list of channel names.
        If cnames is defined, it must be a list of strings with a list
        length equal to the number of channels.

        Args:
            cnames (list, optional): List of strings indicating channel names.
                If None, returns the value this is set to. Defaults to None.

        Returns:
            list: list of strings
        """
        if cnames:
            assert not self.__writer, "The image has started to be written. To modify the xml again, reinitialize."
            assert len(cnames) == self._xyzct['C'], "Number of names does not match number of channels."
            for i in range(0, len(cnames)):
                self._metadata.image(0).Pixels.Channel(i).Name = cnames[i]
                
        image = self._metadata.image()
        return [image.Pixels.Channel(i).Name for i in range(0, self._xyzct['C'])]

    def num_x(self, X=None):
        """num_x Get/Set the number of pixels in the x-dimension

        If X is defined, it sets the number of pixels in the x-dimension
        (i.e. the image width). If X is None, return the image width.

        Args:
            X (int, optional): Width of image in pixels. Defaults to None.

        Returns:
            int: width of image in pixels
        """
        if X:
            assert not self.__writer, "The image has started to be written. To modify the xml again, reinitialize."
            assert X >= 1
            self._metadata.image(0).Pixels.SizeX = X
            self._xyzct['X'] = X
        
        return self._xyzct['X']

    def num_y(self, Y=None):
        """num_y Get/Set the number of pixels in the y-dimension

        If Y is defined, it sets the number of pixels in the y-dimension
        (i.e. the image height). If Y is None, return the image height.

        Args:
            Y (int, optional): height of image in pixels. Defaults to None.

        Returns:
            int: height of image in pixels
        """
        if Y:
            assert not self.__writer, "The image has started to be written. To modify the xml again, reinitialize."
            assert Y >= 1
            self._metadata.image(0).Pixels.SizeY = Y
            self._xyzct['Y'] = Y
        
        return self._xyzct['Y']

    def num_z(self, Z=None):
        """num_z Get/Set the number of pixels in the z-dimension

        If Z is defined, it sets the number of pixels in the z-dimension
        (i.e. the image depth). If Z is None, return the image depth.

        Args:
            Z (int, optional): Depth of image in pixels. Defaults to None.

        Returns:
            int: depth of image in pixels
        """
        if Z:
            assert not self.__writer, "The image has started to be written. To modify the xml again, reinitialize."
            assert Z >= 1
            self._metadata.image(0).Pixels.SizeZ = Z
            self._xyzct['Z'] = Z
        
        return self._xyzct['Z']

    def num_c(self, C=None):
        """num_c Get/Set the number of channels

        If C is defined, set the number of image channels. If C is
        None, return the number of channels.

        Args:
            C (int, optional): Number of image channels. Defaults to None.

        Returns:
            int: Number of image channels
        """
        if C:
            assert not self.__writer, "The image has started to be written. To modify the xml again, reinitialize."
            assert C >= 1
            self._metadata.image(0).Pixels.SizeC = C
            self._xyzct['C'] = C
        
        return self._xyzct['C']

    def num_t(self, T=None):
        """num_t Get/Set the number of timepoints

        If T is defined, set the number of image timepoints. If C is
        None, return the number of channels.

        Args:
            C (int, optional): Number of image channels. Defaults to None.

        Returns:
            int: Number of image channels
        """
        if T:
            assert not self.__writer, "The image has started to be written. To modify the xml again, reinitialize."
            assert T >= 1
            self._metadata.image(0).Pixels.SizeT = T
            self._xyzct['T'] = T
        
        return self._xyzct['T']

    def physical_size_x(self, psize=None, units=None):
        """physical_size_x Set the physical pixel size in the x-dimension
        
        If both psize and units are not None, then the physical pixel size
        is set in the x-dimension. If both psize and units are None, then
        the pixel size and units are returned.
        
        The availabe unit values are described on the OME website:
        https://docs.openmicroscopy.org/ome-model/6.5.0/developers/ome-units.html#length

        Args:
            psize (float, optional): Width of a pixel. Defaults to None.
            units (str, optional): Width units of a pixel. Defaults to None.

        Returns:
            float: Width of a pixel
            str: Units of the pixel
        """
        if psize != None and units != None:
            assert not self.__writer, "The image has started to be written. To modify the xml again, reinitialize."
            self._metadata.image(0).Pixels.PhysicalSizeX = psize
            self._metadata.image(0).Pixels.PhysicalSizeXUnit = units
        elif psize == None and units == None:
            pass
        else:
            raise ValueError('Both psize and units must be defined, or neither should be defined.')
        
        return (self._metadata.image(0).Pixels.PhysicalSizeX, self._metadata.image(0).Pixels.PhysicalSizeXUnit)

    def physical_size_y(self, psize=None, units=None):
        """physical_size_y Set the physical pixel size in the y-dimension
        
        If both psize and units are not None, then the physical pixel size
        is set in the y-dimension. If both psize and units are None, then
        the pixel size and units are returned.
        
        The availabe unit values are described on the OME website:
        https://docs.openmicroscopy.org/ome-model/6.5.0/developers/ome-units.html#length

        Args:
            psize (float, optional): Height of a pixel. Defaults to None.
            units (str, optional): Height units of a pixel. Defaults to None.

        Returns:
            float: Height of a pixel
            str: Units of the pixel
        """
        if psize != None and units != None:
            assert not self.__writer, "The image has started to be written. To modify the xml again, reinitialize."
            self._metadata.image(0).Pixels.PhysicalSizeY = psize
            self._metadata.image(0).Pixels.PhysicalSizeYUnit = units
        elif psize == None and units == None:
            pass
        else:
            raise ValueError('Both psize and units must be defined, or neither should be defined.')
        
        return (self._metadata.image(0).Pixels.PhysicalSizeY, self._metadata.image(0).Pixels.PhysicalSizeYUnit)

    def physical_size_z(self, psize=None, units=None):
        """physical_size_z Set the physical pixel size in the z-dimension
        
        If both psize and units are not None, then the physical pixel size
        is set in the z-dimension. If both psize and units are None, then
        the pixel size and units are returned.
        
        The availabe unit values are described on the OME website:
        https://docs.openmicroscopy.org/ome-model/6.5.0/developers/ome-units.html#length

        Args:
            psize (float, optional): Depth of a pixel. Defaults to None.
            units (str, optional): Depth units of a pixel. Defaults to None.

        Returns:
            float: Depth of a pixel
            str: Units of the pixel
        """
        if psize != None and units != None:
            assert not self.__writer, "The image has started to be written. To modify the xml again, reinitialize."
            self._metadata.image(0).Pixels.PhysicalSizeZ = psize
            self._metadata.image(0).Pixels.PhysicalSizeZUnit = units
        elif psize == None and units == None:
            pass
        else:
            raise ValueError('Both psize and units must be defined, or neither should be defined.')
        
        return (self._metadata.image(0).Pixels.PhysicalSizeZ, self._metadata.image(0).Pixels.PhysicalSizeZUnit)

    def _val_xyz(self, xyz, axis):
        """_val_xyz Utility function for validating image dimensions

        Args:
            xyz (int): Pixel value of x, y, or z dimension.
                If None, returns the maximum range of the dimension
            axis (str): Must be 'x', 'y', or 'z'

        Returns:
            list: list of ints indicating the first and last index in the dimension
        """
        if len(xyz) != 2:
            ValueError('{} must be a scalar.'.format(axis))
        elif xyz[0] < 0:
            ValueError(
                '{}[0] must be greater than or equal to 0.'.format(axis))
        elif xyz[1] > self._xyzct[axis]:
            ValueError('{}[1] cannot be greater than the maximum of the dimension ({}).'.format(
                axis, self._xyzct[axis]))

    def _val_ct(self, ct, axis):
        """_val_ct Utility function for validating image dimensions

        Args:
            ct (int,list): List of ints indicating the channels or timepoints to load
                If None, returns a list of ints
            axis (str): Must be 'c', 't'

        Returns:
            list: list of ints indicating the first and last index in the dimension
        """
        if np.any(np.greater_equal(self._xyzct[axis], ct)):
            ValueError(
                'At least one of the {}-indices was larger than largest index ({}).'.format(axis, self._xyzct[axis]-1))
        elif np.any(np.less(0, ct)):
            ValueError(
                'At least one of the {}-indices was less than 0.'.format(axis))
        elif len(ct) == 0:
            ValueError('At least one {}-index must be selected.'.format(axis))
        elif isinstance(ct, list):
            TypeError("The values for {} must be a list.".format(axis))

    def write_image(self, image, X=None, Y=None, Z=None, C=None, T=None):
        """write_image Write the image

        [extended_summary]

        Args:
            image (numpy.ndarray): Must be a 5-dimensional array, where coordinates
                are [Y,X,Z,C,T]
            X (list, optional): A list of length 1 indicating the first x-pixel.
                index that the image should be written to.
                If None, writes the image starting at index 0. Defaults to None.
            Y (list, optional): A list of length 1 indicating the first y-pixel.
                index that the image should be written to.
                If None, writes the image starting at index 0. Defaults to None.
            Z (list, optional): A list of length 1 indicating the first z-pixel.
                index that the image should be written to.
                If None, writes the image starting at index 0. Defaults to None.
            C ([tuple,list], optional): tuple or list of values indicating channel
                indices to write to. If None, writes to the full range.
                Defaults to None.
            T ([tuple,list], optional): tuple or list of values indicating timepoint
                indices to write to. If None, writes to the full range.
                Defaults to None.
        
        Example:
            # Import javabridge and start the vm
            jutil.start_vm(class_path=bioformats.JARS)

            # Path to bioformats supported image
            image_path = 'AMD-CD_1_Maximumintensityprojection_c2.ome.tif'

            # Create the BioReader object
            br = BioReader(image_path)

            # Load the full image
            image = br.read_image()

            # Save the image, rename the channels
            bw = BioWriter("New_" + image_path,image=image)
            bw.channel_names(["Empty","ZO1","Empty"])
            bw.write_image(image)
            bw.close_image()

            # Only save one channel
            bw = BioWriter("ZO1_" + image_path,image=image)
            bw.num_c(1)
            bw.write_image(image[:,:,0,1,0].reshape((image.shape[0],image.shape[1],1,1,1)))
            bw.close_image()

            # List the channel names
            print(bw.channel_names())

            # Done executing program, so kill the vm. If the program needs to be run
            # again, a new interpreter will need to be spawned to start the vm.
            jutil.kill_vm()
        """
        
        assert len(image.shape) == 5, "Image must be 5-dimensional (x,y,z,c,t)."

        # Set pixel bounds
        if not X:
            X = [0]
        if not Y:
            Y = [0]
        if not Z:
            Z = [0]
        X.append(image.shape[1]+X[0])
        Y.append(image.shape[0]+Y[0])
        Z.append(image.shape[2]+Z[0])

        C = C if C else [c for c in range(0, self._xyzct['C'])]
        T = T if T else [t for t in range(0, self._xyzct['T'])]

        # Validate inputs
        self._val_xyz(X, 'X')
        self._val_xyz(Y, 'Y')
        self._val_xyz(Z, 'Z')
        self._val_ct(C, 'C')
        self._val_ct(T, 'T')

        # Set options for file loading based on metadata
        # open in parts if more than max_bytes
        save_in_parts = (X[1]-X[0])*(Y[1]-Y[0]) > self._pix['chunk']

        # Initialize the writer if it hasn't already been initialized
        if not self.__writer:
            self._init_writer()

        # Do the work
        for ti, t in zip(range(0, len(T)), T):
            for zi, z in zip(range(0, Z[1]-Z[0]), range(Z[0], Z[1])):
                if not save_in_parts:
                    for ci, c in zip(range(0, len(C)), C):
                        index = z + self._xyzct['Z'] * c + \
                            self._xyzct['Z'] * self._xyzct['C'] * t
                        pixel_buffer = bioformats.formatwriter.convert_pixels_to_buffer(
                            image[:, :, zi, ci, ti], self._pix['type'])
                        self.__writer.saveBytesXYWH(
                            index, pixel_buffer, X[0], Y[0], X[1]-X[0], Y[1]-Y[0])
                else:
                    for ci, c in zip(range(0, len(C)), C):
                        index = z + self._xyzct['Z'] * c + \
                            self._xyzct['Z'] * self._xyzct['C'] * t
                        for x in range(X[0], X[1], self._TILE_SIZE):
                            x_max = np.min([x+self._TILE_SIZE, X[1]])
                            x_range = x_max - x
                            for y in range(Y[0], Y[1], self._TILE_SIZE):
                                y_max = np.min([y+self._TILE_SIZE, Y[1]])
                                y_range = y_max - y

                                pixel_buffer = bioformats.formatwriter.convert_pixels_to_buffer(
                                    image[y-Y[0]:y_max-Y[0], x-X[0]:x_max-X[0], zi, ci, ti], self._pix['type'])
                                self.__writer.saveBytesXYWH(
                                    index, pixel_buffer, x, y, x_range, y_range)

    def close_image(self):
        """close_image Close the image

        This function should be called when an image will no longer be written
        to. This allows for proper closing and organization of metadata.
        """
        self.__writer.close()

    def _put(self):
        """_put Method for saving image supertiles

        This method is intended to be run within a thread, and writes a
        chunk of the image according to the coordinates in a queue.
        
        Currently, this function will only write the first Z, C, and T
        positions regardless of what Z, C, and T coordinate are provided
        to the function. This function will need to be changed in then
        future to account for this.
        
        If the last value in X or Y is larger than the size of the
        image, then the image is cropped to the appropriate size.

        Input coordinates are read from the _supertile_index Queue object.

        Input data is stored in the _raw_buffer Queue object.
        
        A boolean value is returned to indicate the processed has finished.
        """

        I = self._raw_buffer.get()
        X,Y,Z,C,T = self._supertile_index.get()
        
        # Attach the jvm to the thread
        jutil.attach()
<<<<<<< HEAD
        
        # # Determine cropping if needed
        # x_min = 0
        # x_max = 1024
        # y_min = 0
        # y_max = self.num_y()
        # if X[1] >= self.num_x():
        #     x_max -= X[1] + self.num_x()
            
        # Write the image
        self.write_image(I[:,:,np.newaxis,np.newaxis,np.newaxis],
=======
            
        # Write the image
        self.write_image(I[:self.num_y(),:,np.newaxis,np.newaxis,np.newaxis],
>>>>>>> 83ba4e60
                         X=[X[0]],
                         Y=[Y[0]])
        
        # Detach the jvm
        jutil.detach()
        
        return True
    
    def _buffer_supertile(self,column_start,column_end):
        """_buffer_supertile Process the pixel buffer

        Give the column indices of the data to process, and determine if
        the buffer needs to be processed. This method checks to see if
        data in the buffer can be shifted into the _raw_buffer for writing.

        Args:
<<<<<<< HEAD
            column_start ([type]): First column index of data to be loaded
            column_end ([type]): Last column index of data to be loaded
=======
            column_start ([int]): First column index of data to be loaded
            column_end ([int]): Last column index of data to be loaded
>>>>>>> 83ba4e60

        """
        
        # If the start column index is outside of the width of the supertile,
        # write the data and shift the pixels
        if column_start - self._tile_x_offset >= 1024:
<<<<<<< HEAD
            self._raw_buffer.put(self._pixel_buffer[:,0:1024])
            self._pixel_buffer[:,0:1024] = self._pixel_buffer[:,1024:]
            self._pixel_buffer[:,1024:] = 0
            self._tile_x_offset = column_start
            self._supertiles_loaded -= 1
            self._tile_last_column = np.argwhere((self._pixel_buffer==0).all(axis=0))[0,0]

    def _assemble_tiles(self,I,X,Y,Z,C,T):
        """_put_tiles Handle data untiling
=======
            self._raw_buffer.put(np.copy(self._pixel_buffer[:,0:1024]))
            self._pixel_buffer[:,0:1024] = self._pixel_buffer[:,1024:2048]
            self._pixel_buffer[:,1024:] = 0
            self._tile_x_offset += 1024
            self._tile_last_column = np.argwhere((self._pixel_buffer==0).all(axis=0))[0,0]

    def _assemble_tiles(self,images,X,Y,Z,C,T):
        """_assemble_tiles Handle data untiling
>>>>>>> 83ba4e60

        This function puts tiles into the _pixel_buffer, effectively
        untiling them.

        Args:
            X (list): List of 2-tuples indicating the (min,max)
                range of pixels to load within a tile.
            Y (list): List of 2-tuples indicating the (min,max)
                range of pixels to load within a tile.
            Z (None): Placeholder, to be implemented.
            C (None): Placeholder, to be implemented.
            T (None): Placeholder, to be implemented.

        Returns:
            numpy.ndarray: 2-dimensional ndarray.
        """
<<<<<<< HEAD
            
=======
>>>>>>> 83ba4e60
        self._buffer_supertile(X[0][0],X[0][1])
            
        if X[-1][0] - self._tile_x_offset > 1024:
            split_ind = 0
            while X[split_ind][0] - self._tile_x_offset < 1024:
                split_ind += 1
        else:
            split_ind = len(X)
            
        # Untile the data
        num_rows = Y[0][1] - Y[0][0]
        num_cols = X[0][1] - X[0][0]
        num_tiles = len(X)
<<<<<<< HEAD
        images = np.zeros((num_tiles,num_rows,num_cols,1),dtype=self.pixel_type())
=======
>>>>>>> 83ba4e60
        
        for ind in range(split_ind):
            r_min = Y[ind][0]-self._tile_y_offset
            r_max = Y[ind][1]-self._tile_y_offset
            c_min = X[ind][0]-self._tile_x_offset
            c_max = X[ind][1]-self._tile_x_offset
            self._pixel_buffer[r_min:r_max,c_min:c_max] = images[ind,:,:,0]
        
        if split_ind != num_tiles:
            self._buffer_supertile(X[-1][0],X[-1][1])
            for ind in range(split_ind,num_tiles):
                r_min = Y[ind][0]-self._tile_y_offset
                r_max = Y[ind][1]-self._tile_y_offset
                c_min = X[ind][0]-self._tile_x_offset
                c_max = X[ind][1]-self._tile_x_offset
                self._pixel_buffer[r_min:r_max,c_min:c_max] = images[ind,:,:,0]
<<<<<<< HEAD
=======
                
        self._tile_last_column = c_max
>>>>>>> 83ba4e60
        
        return True
    
    def maximum_batch_size(self,tile_size,tile_stride=None):
        """maximum_batch_size Maximum allowable batch size for tiling

        The pixel buffer only loads at most two supertiles at a time. If the batch
        size is too large, then the tiling function will attempt to create more
        tiles than what the buffer holds. To prevent the tiling function from doing
        this, there is a limit on the number of tiles that can be retrieved in a
<<<<<<< HEAD
        single call. This function determines what the largest number of retreivable
=======
        single call. This function determines what the largest number of saveable
>>>>>>> 83ba4e60
        batches is.

        Args:
            tile_size (list): The height and width of the tiles to retrieve
            tile_stride (list, optional): If None, defaults to tile_size.
                Defaults to None.

        Returns:
            int: Maximum allowed number of batches that can be retrieved by the
                iterate method.
        """
        if tile_stride == None:
            tile_stride = tile_size
            
        xyoffset = [(tile_size[0]-tile_stride[0])/2,(tile_size[1]-tile_stride[1])/2]
        
        num_tile_rows = int(np.ceil(self.num_y()/tile_stride[0]))
        num_tile_cols = (1024 - xyoffset[1])//tile_stride[1]
        if num_tile_cols == 0:
            num_tile_cols = 1
        
        return int(num_tile_cols*num_tile_rows)

    def writerate(self,tile_size,tile_stride=None,batch_size=None,channels=[0]):
<<<<<<< HEAD
        """iterate Iterate through tiles of an image

        This method is an iterator to load tiles of an image. This method
        buffers the loading of pixels asynchronously to quickly deliver
        images of the appropriate size.
=======
        """writerate Image saving iterator

        This method is an iterator to save tiles of an image. This method
        buffers the saving of pixels asynchronously to quickly save
        images to disk. It is designed to work in complement to the
        BioReader.iterate method, and expects images to be fed into it in
        the exact same order as they would come out of that method.
        
        Data is sent to this iterator using the send() method once the
        iterator has been created. See the example for more information.
>>>>>>> 83ba4e60

        Args:
            tile_size ([list,tuple]): A list/tuple of length 2, indicating
                the height and width of the tiles to return.
            tile_stride ([list,tuple], optional): A list/tuple of length 2,
                indicating the row and column stride size. If None, then
                tile_stride = tile_size.
                Defaults to None.
            batch_size (int, optional): Number of tiles to return on each
                iteration. Defaults to 32.
            channels (list, optional): A placeholder. Only the first channel
                is ever loaded. Defaults to [0].

        Yields:
<<<<<<< HEAD
            numpy.ndarray: A 4-d array where the dimensions are
                [tile_num,tile_size[0],tile_size[1],channels]
            list: 
                
        Example:
            from bfio import BioReader
            import matplotlib.pyplot as plt
            
            br = BioReader('/path/to/file')
            
            for tiles,ind in br.iterate(tile_size=[256,256],tile_stride=[200,200]):
                for i in tiles.shape[0]:
                    print('Displaying tile with X,Y coords: {},{}'.format(ind[i][0],ind[i][1]))
                    plt.figure()
                    plt.imshow(tiles[ind,:,:,0].squeeze())
                    plt.show()
=======
            Nothing
                
        Example:
            from bfio import BioReader, BioWriter
            import numpy as np
            
            # Create the BioReader
            br = bfio.BioReader('/path/to/file')
            
            # Create the BioWriter
            out_path = '/path/to/output'
            bw = bfio.BioWriter(out_path,metadata=br.read_metadata())
            
            # Get the batch size
            batch_size = br.maximum_batch_size(tile_size=[256,256],tile_stride=[256,256])
            readerator = br.iterate(tile_size=[256,256],tile_stride=[256,256],batch_size=batch_size)
            writerator = bw.writerate(tile_size=[256,256],tile_stride=[256,256],batch_size=batch_size)
            
            # Initialize the writerator
            next(writerator)
            
            # Load tiles of the imgae and save them
            for images,indices in readerator:
                writerator.send(images)
            bw.close_image()
            
            # Verify images are the same
            original_image = br.read_image()
            bw = bfio.BioReader(out_path)
            saved_image = bw.read_image()
            
            print('Original and saved images are the same: {}'.format(np.array_equal(original_image,saved_image)))
>>>>>>> 83ba4e60
                
        """
        
        # Enure that the number of tiles does not exceed the width of a supertile
        if batch_size == None:
            batch_size = min([32,self.maximum_batch_size(tile_size,tile_stride)])
        else:
            assert batch_size <= self.maximum_batch_size(tile_size,tile_stride),\
                'batch_size must be less than or equal to {}.'.format(self.maximum_batch_size(tile_size,tile_stride))
        
        # input error checking
        assert len(tile_size) == 2, "tile_size must be a list with 2 elements"
        if tile_stride != None:
            assert len(tile_stride) == 2, "stride must be a list with 2 elements"
        else:
            stride = tile_size
            
        # calculate unpadding
        if not (set(tile_size) & set(tile_stride)):
<<<<<<< HEAD
            xyoffset = [(tile_size[0]-tile_stride[0])/2,(tile_size[1]-tile_stride[1])/2]
=======
            xyoffset = [int((tile_size[0]-tile_stride[0])/2),int((tile_size[1]-tile_stride[1])/2)]
>>>>>>> 83ba4e60
            xypad = [(tile_size[0]-tile_stride[0])/2,(tile_size[1]-tile_stride[1])/2]
            xypad[0] = xyoffset[0] + (tile_stride[0] - np.mod(self.num_y(),tile_stride[0]))/2
            xypad[1] = xyoffset[1] + (tile_stride[1] - np.mod(self.num_x(),tile_stride[1]))/2
            xypad = ((int(xyoffset[0]),int(2*xypad[0] - xyoffset[0])),
                    (int(xyoffset[1]),int(2*xypad[1] - xyoffset[1])))
        else:
            xyoffset = [0,0]
            xypad = ((0,max([tile_size[0] - tile_stride[0],0])),
                     (0,max([tile_size[1] - tile_stride[1],0])))
            
        # determine supertile sizes
        y_tile_dim = int(np.ceil((self.num_y()-1)/1024))
        x_tile_dim = 1
            
        # Initialize the pixel buffer
        self._pixel_buffer = np.zeros((y_tile_dim*1024 + tile_size[0],2*x_tile_dim*1024 + tile_size[1]),dtype=self.pixel_type())
        self._tile_x_offset = 0
        self._tile_y_offset = 0
        
        # Generate the supertile saving order
        tiles = []
        y_tile_list = list(range(0,self.num_y(),1024*y_tile_dim))
        if y_tile_list[-1] != 1024*y_tile_dim:
            y_tile_list.append(1024*y_tile_dim)
        x_tile_list = list(range(0,self.num_x(),1024*x_tile_dim))
        if x_tile_list[-1] < self.num_x()+xypad[1][1]:
            x_tile_list.append(x_tile_list[-1]+1024)
            
        for yi in range(len(y_tile_list)-1):
            for xi in range(len(x_tile_list)-1):
                y_range = [y_tile_list[yi],y_tile_list[yi+1]]
                x_range = [x_tile_list[xi],x_tile_list[xi+1]]
                tiles.append([x_range,y_range])
                self._supertile_index.put((x_range,y_range,[0, 1],[0],[0]))
                
        # Start the thread pool and start loading the first supertile
        thread_pool = ThreadPoolExecutor(max_workers=2)
        
        # generate the indices for each tile
        # TODO: modify this to grab more than just the first z-index
        X = []
        Y = []
        Z = []
        C = []
        T = []
        x_list = np.array(np.arange(0,self.num_x(),tile_stride[1]))
        y_list = np.array(np.arange(0,self.num_y(),tile_stride[0]))
<<<<<<< HEAD
        for t in tiles:
            xb = np.argwhere(x_list<=t[0][0])[-1]
            yb = np.argwhere(y_list<=t[1][0])[-1]
            xe = np.argwhere(x_list>=t[0][1])
            xe = len(x_list)-1 if xe.size==0 else xe[0]
            ye = np.argwhere(y_list>=t[1][1])
            ye = len(y_list)-1 if ye.size==0 else ye[0]
            for x in range(int(x_list[xb]),int(x_list[xe]),tile_stride[1]):
                for y in range(int(y_list[yb]),int(y_list[ye]),tile_stride[0]):
                    X.append([x,x+tile_stride[1]])
                    Y.append([y,y+tile_stride[0]])
                    Z.append([0,1])
                    C.append(channels)
                    T.append([0])
=======
        for x in x_list:
            for y in y_list:
                X.append([x,x+tile_stride[1]])
                Y.append([y,y+tile_stride[0]])
                Z.append([0,1])
                C.append(channels)
                T.append([0])
        
>>>>>>> 83ba4e60
        
        # start looping through batches
        bn = 0
        while bn < len(X):
            # Wait for tiles to be sent
<<<<<<< HEAD
            images,indices = yield
            
            # Adjust indices to account for overlap
            for ind in indices[0]:
                ind = [ind[0]+ xypad[1][0],ind[1] + xypad[1][1]]
            for ind in indices[1]:
                ind = [ind[0]+ xypad[0][0],ind[1] + xypad[0][1]]
            Xi,Yi,Zi,Ci,Ti = indices
            
            # Save a supertile if a thread is available
            if self._supertile_index.qsize() > 0 and not self._put_thread.running():
                self._put_thread = thread_pool.submit(self._put)
                
            # Wait for the last untiling thread to finish
            self._tile_thread.result()
=======
            images = yield
            
            # Wait for the last untiling thread to finish
            if self._tile_thread != None:
                self._tile_thread.result()
>>>>>>> 83ba4e60
            
            # start a thread to untile the data
            b = bn + images.shape[0]
            self._tile_thread = thread_pool.submit(self._assemble_tiles,images,X[bn:b],Y[bn:b],Z[bn:b],C[bn:b],T[bn:b])
<<<<<<< HEAD
=======
            bn = b
            
            # Save a supertile if a thread is available
            if self._raw_buffer.qsize() > 0:
                if self._put_thread!=None:
                    self._put_thread.result()
                self._put_thread = thread_pool.submit(self._put)
>>>>>>> 83ba4e60
            
        # Wait for the final untiling thread to finish
        self._tile_thread.result()
        
        # Put the remaining pixels in the buffer into the _raw_buffer
<<<<<<< HEAD
        self._raw_buffer.put(self._pixel_buffer[:,0:self._tile_last_column])
        
        # Save the last supertile
        self._put_thread.result() # wait for the previous thread to finish
        self._put_thread = thread_pool.submit(self._put)
        self._put_thread.result() # wait for hte last thread to finish
        
        thread_pool.shutdown()
=======
        self._raw_buffer.put(self._pixel_buffer[:,0:self.num_x()-self._tile_x_offset])
        
        # Save the last supertile
        if self._put_thread != None:
            self._put_thread.result() # wait for the previous thread to finish
        self._put() # no need to use a thread for final save
        
        thread_pool.shutdown()
        
        yield
>>>>>>> 83ba4e60
<|MERGE_RESOLUTION|>--- conflicted
+++ resolved
@@ -19,11 +19,6 @@
 import javabridge as jutil
 from concurrent.futures import ThreadPoolExecutor
 from queue import Queue
-<<<<<<< HEAD
-
-import time
-=======
->>>>>>> 83ba4e60
 
 def make_ome_tiff_writer_class():
     '''Return a class that wraps loci.formats.out.OMETiffWriter'''
@@ -48,19 +43,11 @@
     This class handles reading data from any of the formats supported by the 
     OME Bioformats tool. It handles some of the bugs that are commonly
     encountered when handling larger images, such as the indexing issue
-<<<<<<< HEAD
     encountered when an image plane is larger than 2GB.
     
     WARNING: The javabridge is not handled by the BioReader class. It must be
         initialized prior to using the BioReader class, and must be closed
         before the program terminates. An example is provided in read_image().
-=======
-    encountered when an image plan is larger than 2GB.
-    
-    Note: The javabridge is not handled by the BioReader class. It must be
-          initialized prior to using the BioReader class, and must be closed
-          before the program terminates. An example is provided in read_image().
->>>>>>> 83ba4e60
     
     For for information, visit the Bioformats page:
     https://www.openmicroscopy.org/bio-formats/
@@ -77,11 +64,7 @@
         physical_size_y(): tuple indicating physical size and units of y-dimension
         physical_size_z(): tuple indicating physical size and units of z-dimension
         read_metadata(update): Returns an OMEXML class containing metadata for the image
-<<<<<<< HEAD
         read_image(X,Y,Z,C,T): Returns a part or all of the image as numpy array
-=======
-        read_image(X,Y,Z,C,T,series): Returns a part or all of the image as numpy array
->>>>>>> 83ba4e60
     """
     _file_path = None
     _metadata = None
@@ -107,10 +90,6 @@
     _pixel_buffer = None
     _fetch_thread = None
     _tile_thread= None
-<<<<<<< HEAD
-    _supertiles_loaded = 0
-=======
->>>>>>> 83ba4e60
     _tile_x_offset = 0
     _tile_last_column = 0
 
@@ -339,11 +318,7 @@
         
         return self._metadata.image(0).Pixels.PixelType
 
-<<<<<<< HEAD
     def read_image(self, X=None, Y=None, Z=None, C=None, T=None):
-=======
-    def read_image(self, X=None, Y=None, Z=None, C=None, T=None, series=None):
->>>>>>> 83ba4e60
         """read_image Read the image
 
         Read the image. A 5-dimmensional numpy.ndarray is always returned.
@@ -364,10 +339,6 @@
             T ([tuple,list], optional): tuple or list of values indicating timepoints
                 to load. If None, loads the full range.
                 Defaults to None.
-<<<<<<< HEAD
-=======
-            series (tuple, optional): Placeholder. Currently does nothing.
->>>>>>> 83ba4e60
 
         Returns:
             numpy.ndarray: A 5-dimensional numpy array.
@@ -784,10 +755,6 @@
         
         # return the last set of images
         yield images, index
-<<<<<<< HEAD
-=======
-
->>>>>>> 83ba4e60
 class BioWriter():
     """BioWriter Write OME tiled tiffs using Bioformats
 
@@ -846,10 +813,6 @@
     _pixel_buffer = None
     _put_thread = None
     _tile_thread= None
-<<<<<<< HEAD
-    _supertiles_loaded = 0
-=======
->>>>>>> 83ba4e60
     _tile_x_offset = 0
     _tile_last_column = 0
 
@@ -1047,7 +1010,6 @@
 
         If dtype is not defined, this function returns the current file
         setting. If dtype is defined, it must be one of the following:
-<<<<<<< HEAD
         
         'uint8':  Unsigned 8-bit pixel type
         'int8':   Signed 8-bit pixel type
@@ -1058,18 +1020,6 @@
         'float':  IEEE single-precision pixel type
         'double': IEEE double precision pixel type
         
-=======
-        
-        'uint8':  Unsigned 8-bit pixel type
-        'int8':   Signed 8-bit pixel type
-        'uint16': Unsigned 8-bit pixel type
-        'int16':  Signed 16-bit pixel type
-        'uint32': Unsigned 32-bit pixel type
-        'int32':  Signed 32-bit pixel type
-        'float':  IEEE single-precision pixel type
-        'double': IEEE double precision pixel type
-        
->>>>>>> 83ba4e60
         Args:
             dtype (str, optional): Must be one of the above data types.
                 If None, returns the value this is set to. Defaults to None.
@@ -1486,23 +1436,9 @@
         
         # Attach the jvm to the thread
         jutil.attach()
-<<<<<<< HEAD
-        
-        # # Determine cropping if needed
-        # x_min = 0
-        # x_max = 1024
-        # y_min = 0
-        # y_max = self.num_y()
-        # if X[1] >= self.num_x():
-        #     x_max -= X[1] + self.num_x()
-            
-        # Write the image
-        self.write_image(I[:,:,np.newaxis,np.newaxis,np.newaxis],
-=======
             
         # Write the image
         self.write_image(I[:self.num_y(),:,np.newaxis,np.newaxis,np.newaxis],
->>>>>>> 83ba4e60
                          X=[X[0]],
                          Y=[Y[0]])
         
@@ -1519,30 +1455,14 @@
         data in the buffer can be shifted into the _raw_buffer for writing.
 
         Args:
-<<<<<<< HEAD
-            column_start ([type]): First column index of data to be loaded
-            column_end ([type]): Last column index of data to be loaded
-=======
             column_start ([int]): First column index of data to be loaded
             column_end ([int]): Last column index of data to be loaded
->>>>>>> 83ba4e60
 
         """
         
         # If the start column index is outside of the width of the supertile,
         # write the data and shift the pixels
         if column_start - self._tile_x_offset >= 1024:
-<<<<<<< HEAD
-            self._raw_buffer.put(self._pixel_buffer[:,0:1024])
-            self._pixel_buffer[:,0:1024] = self._pixel_buffer[:,1024:]
-            self._pixel_buffer[:,1024:] = 0
-            self._tile_x_offset = column_start
-            self._supertiles_loaded -= 1
-            self._tile_last_column = np.argwhere((self._pixel_buffer==0).all(axis=0))[0,0]
-
-    def _assemble_tiles(self,I,X,Y,Z,C,T):
-        """_put_tiles Handle data untiling
-=======
             self._raw_buffer.put(np.copy(self._pixel_buffer[:,0:1024]))
             self._pixel_buffer[:,0:1024] = self._pixel_buffer[:,1024:2048]
             self._pixel_buffer[:,1024:] = 0
@@ -1551,7 +1471,6 @@
 
     def _assemble_tiles(self,images,X,Y,Z,C,T):
         """_assemble_tiles Handle data untiling
->>>>>>> 83ba4e60
 
         This function puts tiles into the _pixel_buffer, effectively
         untiling them.
@@ -1568,10 +1487,6 @@
         Returns:
             numpy.ndarray: 2-dimensional ndarray.
         """
-<<<<<<< HEAD
-            
-=======
->>>>>>> 83ba4e60
         self._buffer_supertile(X[0][0],X[0][1])
             
         if X[-1][0] - self._tile_x_offset > 1024:
@@ -1585,10 +1500,6 @@
         num_rows = Y[0][1] - Y[0][0]
         num_cols = X[0][1] - X[0][0]
         num_tiles = len(X)
-<<<<<<< HEAD
-        images = np.zeros((num_tiles,num_rows,num_cols,1),dtype=self.pixel_type())
-=======
->>>>>>> 83ba4e60
         
         for ind in range(split_ind):
             r_min = Y[ind][0]-self._tile_y_offset
@@ -1605,11 +1516,8 @@
                 c_min = X[ind][0]-self._tile_x_offset
                 c_max = X[ind][1]-self._tile_x_offset
                 self._pixel_buffer[r_min:r_max,c_min:c_max] = images[ind,:,:,0]
-<<<<<<< HEAD
-=======
                 
         self._tile_last_column = c_max
->>>>>>> 83ba4e60
         
         return True
     
@@ -1620,11 +1528,7 @@
         size is too large, then the tiling function will attempt to create more
         tiles than what the buffer holds. To prevent the tiling function from doing
         this, there is a limit on the number of tiles that can be retrieved in a
-<<<<<<< HEAD
-        single call. This function determines what the largest number of retreivable
-=======
         single call. This function determines what the largest number of saveable
->>>>>>> 83ba4e60
         batches is.
 
         Args:
@@ -1649,13 +1553,6 @@
         return int(num_tile_cols*num_tile_rows)
 
     def writerate(self,tile_size,tile_stride=None,batch_size=None,channels=[0]):
-<<<<<<< HEAD
-        """iterate Iterate through tiles of an image
-
-        This method is an iterator to load tiles of an image. This method
-        buffers the loading of pixels asynchronously to quickly deliver
-        images of the appropriate size.
-=======
         """writerate Image saving iterator
 
         This method is an iterator to save tiles of an image. This method
@@ -1666,7 +1563,6 @@
         
         Data is sent to this iterator using the send() method once the
         iterator has been created. See the example for more information.
->>>>>>> 83ba4e60
 
         Args:
             tile_size ([list,tuple]): A list/tuple of length 2, indicating
@@ -1681,24 +1577,6 @@
                 is ever loaded. Defaults to [0].
 
         Yields:
-<<<<<<< HEAD
-            numpy.ndarray: A 4-d array where the dimensions are
-                [tile_num,tile_size[0],tile_size[1],channels]
-            list: 
-                
-        Example:
-            from bfio import BioReader
-            import matplotlib.pyplot as plt
-            
-            br = BioReader('/path/to/file')
-            
-            for tiles,ind in br.iterate(tile_size=[256,256],tile_stride=[200,200]):
-                for i in tiles.shape[0]:
-                    print('Displaying tile with X,Y coords: {},{}'.format(ind[i][0],ind[i][1]))
-                    plt.figure()
-                    plt.imshow(tiles[ind,:,:,0].squeeze())
-                    plt.show()
-=======
             Nothing
                 
         Example:
@@ -1731,7 +1609,6 @@
             saved_image = bw.read_image()
             
             print('Original and saved images are the same: {}'.format(np.array_equal(original_image,saved_image)))
->>>>>>> 83ba4e60
                 
         """
         
@@ -1751,11 +1628,7 @@
             
         # calculate unpadding
         if not (set(tile_size) & set(tile_stride)):
-<<<<<<< HEAD
-            xyoffset = [(tile_size[0]-tile_stride[0])/2,(tile_size[1]-tile_stride[1])/2]
-=======
             xyoffset = [int((tile_size[0]-tile_stride[0])/2),int((tile_size[1]-tile_stride[1])/2)]
->>>>>>> 83ba4e60
             xypad = [(tile_size[0]-tile_stride[0])/2,(tile_size[1]-tile_stride[1])/2]
             xypad[0] = xyoffset[0] + (tile_stride[0] - np.mod(self.num_y(),tile_stride[0]))/2
             xypad[1] = xyoffset[1] + (tile_stride[1] - np.mod(self.num_x(),tile_stride[1]))/2
@@ -1803,22 +1676,6 @@
         T = []
         x_list = np.array(np.arange(0,self.num_x(),tile_stride[1]))
         y_list = np.array(np.arange(0,self.num_y(),tile_stride[0]))
-<<<<<<< HEAD
-        for t in tiles:
-            xb = np.argwhere(x_list<=t[0][0])[-1]
-            yb = np.argwhere(y_list<=t[1][0])[-1]
-            xe = np.argwhere(x_list>=t[0][1])
-            xe = len(x_list)-1 if xe.size==0 else xe[0]
-            ye = np.argwhere(y_list>=t[1][1])
-            ye = len(y_list)-1 if ye.size==0 else ye[0]
-            for x in range(int(x_list[xb]),int(x_list[xe]),tile_stride[1]):
-                for y in range(int(y_list[yb]),int(y_list[ye]),tile_stride[0]):
-                    X.append([x,x+tile_stride[1]])
-                    Y.append([y,y+tile_stride[0]])
-                    Z.append([0,1])
-                    C.append(channels)
-                    T.append([0])
-=======
         for x in x_list:
             for y in y_list:
                 X.append([x,x+tile_stride[1]])
@@ -1827,41 +1684,20 @@
                 C.append(channels)
                 T.append([0])
         
->>>>>>> 83ba4e60
         
         # start looping through batches
         bn = 0
         while bn < len(X):
             # Wait for tiles to be sent
-<<<<<<< HEAD
-            images,indices = yield
-            
-            # Adjust indices to account for overlap
-            for ind in indices[0]:
-                ind = [ind[0]+ xypad[1][0],ind[1] + xypad[1][1]]
-            for ind in indices[1]:
-                ind = [ind[0]+ xypad[0][0],ind[1] + xypad[0][1]]
-            Xi,Yi,Zi,Ci,Ti = indices
-            
-            # Save a supertile if a thread is available
-            if self._supertile_index.qsize() > 0 and not self._put_thread.running():
-                self._put_thread = thread_pool.submit(self._put)
-                
-            # Wait for the last untiling thread to finish
-            self._tile_thread.result()
-=======
             images = yield
             
             # Wait for the last untiling thread to finish
             if self._tile_thread != None:
                 self._tile_thread.result()
->>>>>>> 83ba4e60
             
             # start a thread to untile the data
             b = bn + images.shape[0]
             self._tile_thread = thread_pool.submit(self._assemble_tiles,images,X[bn:b],Y[bn:b],Z[bn:b],C[bn:b],T[bn:b])
-<<<<<<< HEAD
-=======
             bn = b
             
             # Save a supertile if a thread is available
@@ -1869,22 +1705,11 @@
                 if self._put_thread!=None:
                     self._put_thread.result()
                 self._put_thread = thread_pool.submit(self._put)
->>>>>>> 83ba4e60
             
         # Wait for the final untiling thread to finish
         self._tile_thread.result()
         
         # Put the remaining pixels in the buffer into the _raw_buffer
-<<<<<<< HEAD
-        self._raw_buffer.put(self._pixel_buffer[:,0:self._tile_last_column])
-        
-        # Save the last supertile
-        self._put_thread.result() # wait for the previous thread to finish
-        self._put_thread = thread_pool.submit(self._put)
-        self._put_thread.result() # wait for hte last thread to finish
-        
-        thread_pool.shutdown()
-=======
         self._raw_buffer.put(self._pixel_buffer[:,0:self.num_x()-self._tile_x_offset])
         
         # Save the last supertile
@@ -1894,5 +1719,4 @@
         
         thread_pool.shutdown()
         
-        yield
->>>>>>> 83ba4e60
+        yield